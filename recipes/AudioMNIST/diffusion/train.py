--- conflicted
+++ resolved
@@ -18,11 +18,8 @@
 import torch
 import speechbrain as sb
 import os
-<<<<<<< HEAD
 from collections import namedtuple
-=======
 from audiomnist_prepare import prepare_audiomnist
->>>>>>> 70371f67
 from hyperpyyaml import load_hyperpyyaml
 from torchaudio import functional as AF
 from torchaudio import transforms
@@ -30,13 +27,9 @@
 from speechbrain.dataio.dataset import apply_overfit_test
 from speechbrain.utils import data_utils
 from speechbrain.utils.train_logger import plot_spectrogram
-<<<<<<< HEAD
 from speechbrain.utils.data_utils import match_shape, unsqueeze_as
 from enum import Enum
-=======
-from speechbrain.utils.data_utils import unsqueeze_as
 from speechbrain.utils.distributed import run_on_main
->>>>>>> 70371f67
 
 logger = logging.getLogger(__name__)
 
@@ -1001,37 +994,13 @@
 
 def load_dataset(hparams):
     dataset_splits = {}
-<<<<<<< HEAD
-    if os.path.exists(hparams["dataset"]):
-        # Use a folder:
-        for split_id in DATASET_SPLITS:
-            split_path = os.path.join(hparams["dataset"], f"{split_id}.json")
-            dataset_split = sb.dataio.dataset.DynamicItemDataset.from_json(
-                split_path
-            )
-            dataset_split = apply_sort(hparams, dataset_split)
-            dataset_splits[split_id] = dataset_split
-    else:
-        dataset = datasets.load_dataset(
-            hparams["dataset"], cache_dir=hparams["data_folder"]
-        )
-        for split_id in DATASET_SPLITS:
-            dataset_split = sb.dataio.dataset.DynamicItemDataset.from_arrow_dataset(
-                dataset[split_id],
-                replacements={"data_root": hparams["data_folder"]},
-            )
-            dataset_split = apply_sort(hparams, dataset_split)
-            dataset_splits[split_id] = dataset_split
-
-=======
     for split_id in DATASET_SPLITS:
         split_path = os.path.join(
             hparams["data_save_folder"], f"{split_id}.json"
         )
-        dataset_splits[
-            split_id
-        ] = sb.dataio.dataset.DynamicItemDataset.from_json(split_path)
->>>>>>> 70371f67
+        dataset_split = sb.dataio.dataset.DynamicItemDataset.from_json(split_path)
+        dataset_split = apply_sort(hparams, dataset_split)
+        dataset_splits[split_id] = dataset_split 
     return dataset_splits
 
 
